import os
<<<<<<< HEAD
=======
import sys

sys.path.insert(0, os.path.abspath("."))

>>>>>>> 2044e66e
import hacks

html_baseurl = os.environ.get("READTHEDOCS_CANONICAL_URL", "")
if os.environ.get("READTHEDOCS", "") == "True":
    html_context = {"READTHEDOCS": True}

# -- Project information -----------------------------------------------------

project = "showyourwork"
copyright = "2022, Rodrigo Luger"

# -- General configuration ---------------------------------------------------

extensions = [
    "sphinx.ext.autodoc",
    "sphinxcontrib.programoutput",
    "sphinx.ext.napoleon",
]
templates_path = ["_templates"]
exclude_patterns = ["_build", "Thumbs.db", ".DS_Store"]
master_doc = "index"
rst_epilog = """
.. |showyourwork| raw:: html

    <span style="color:red; font-weight:bold; font-style:italic;">showyourwork!</span>
"""

# -- Options for HTML output -------------------------------------------------

html_theme = "sphinx_book_theme"
html_copy_source = True
html_show_sourcelink = True
html_sourcelink_suffix = ""
html_title = "showyourwork"
html_logo = "_static/logo.png"
html_static_path = ["_static"]
html_css_files = ["css/custom.css"]
html_theme_options = {
    "repository_url": "https://github.com/showyourwork/showyourwork",
    "repository_branch": "main",
    "use_edit_page_button": True,
    "use_issues_button": True,
    "use_repository_button": True,
    "use_download_button": True,
    "logo_only": True,
    "use_fullscreen_button": False,
    "path_to_docs": "docs/",
}

# -- Extension settings ------------------------------------------------------

# autodoc
autoclass_content = "both"
autosummary_generate = True
autodoc_docstring_signature = True
autodoc_default_options = {"members": True}<|MERGE_RESOLUTION|>--- conflicted
+++ resolved
@@ -1,11 +1,8 @@
 import os
-<<<<<<< HEAD
-=======
 import sys
 
 sys.path.insert(0, os.path.abspath("."))
 
->>>>>>> 2044e66e
 import hacks
 
 html_baseurl = os.environ.get("READTHEDOCS_CANONICAL_URL", "")
