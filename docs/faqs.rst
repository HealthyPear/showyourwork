--- conflicted
+++ resolved
@@ -219,12 +219,11 @@
 these commands get executed whenever that file is imported into your scripts.
 
 
-<<<<<<< HEAD
 Using ``paths.py`` within ``scripts`` subdirectories
 ----------------------------------------------------
 
 For complicated workflows, you may wish to organize your ``scripts`` directory into subdirectories.
-However, this creates a problem with using the ``paths`` module, since ``import paths`` relies on ``paths.py`` being in the same directory as your scripts.
+However, this creates a problem with using the ``paths`` module, since ``import paths`` relies on ``paths.py`` being in the same directory as your scripts.
 
 There is a simple workaround for this issue.
 Simply add |showyourwork| as a dependency in ``environment.yml``, and add the following to the top of your scripts:
@@ -239,7 +238,8 @@
 You can now use ``paths.data``, ``paths.figures``, etc. as usual.
 
 Note that in rare cases, you might get bugs due to version differences between the 3 copies of |showyourwork| in play. See `this comment <https://github.com/showyourwork/showyourwork/issues/110#issuecomment-1156785408>`_ for a brief discussion.
-=======
+
+
 Using LaTeX fonts in matplotlib without installing LaTeX
 --------------------------------------------------------
 
@@ -253,7 +253,6 @@
     font.serif: cmr10
     mathtext.fontset: cm
     axes.formatter.use_mathtext: True # needed when using cm=cmr10 for normal text
->>>>>>> 2c249e99
 
 
 Using LaTeX Workshop in VSCode
