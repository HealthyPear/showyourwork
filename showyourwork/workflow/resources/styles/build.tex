--- conflicted
+++ resolved
@@ -12,13 +12,10 @@
 \RequirePackage{xspace} % better spacing after icons
 \RequirePackage{graphicx} % includegraphics
 \RequirePackage{stackengine} % stacking figure links
-<<<<<<< HEAD
 \RequirePackage{tikz} % watermark
 \usetikzlibrary{calc}
 \usetikzlibrary{math}
-=======
 \RequirePackage{etoolbox} % ifcsmacro
->>>>>>> cbbd33da
 
 % Is this running on GitHub Actions?
 \newif\ifOnGithubActions
@@ -112,52 +109,6 @@
 \newcommand\GitHubSHA{\syw@sha}
 \newcommand\GitHubIcon{\faGithub\xspace}
 
-<<<<<<< HEAD
-=======
-% Add a GitHub link to the end of the abstract
-\let\oldabstract\abstract
-\let\oldendabstract\endabstract
-\@ifclassloaded{ar-1col}{
-  \renewenvironment{abstract}{%
-    \oldabstract%
-  }{%
-    \href{\syw@url/tree/\syw@sha/}{%
-      \color{sywBlue}%
-      \faGithub%
-    }%
-    \ifOnGithubActions
-      \hspace{3pt}%
-      \href{\syw@url/actions/runs/\syw@runid/}{%
-        \color{sywGreen}%
-        \faCheckCircle%
-      }%
-    \fi
-    \oldendabstract%
-  }
-}{%
-  \ifcsmacro{abstract}{%
-    \renewenvironment{abstract}{%
-      \oldabstract%
-    }{%
-      \marginpar{%
-        \href{\syw@url/tree/\syw@sha/}{%
-          \color{sywBlue}%
-          \faGithub%
-        }%
-        \ifOnGithubActions
-          \hspace{3pt}%
-          \href{\syw@url/actions/runs/\syw@runid/}{%
-            \color{sywGreen}%
-            \faCheckCircle%
-          }%
-        \fi
-      }%
-      \oldendabstract%
-    }%
-  }{}%
-}
-
->>>>>>> cbbd33da
 % Figure script icon
 \newcommand\syw@Script[1]{%
   \raisebox{0pt}[6pt][0pt]{%
