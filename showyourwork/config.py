--- conflicted
+++ resolved
@@ -323,7 +323,6 @@
         defaults.update(config["dag"].get("graph_attr", {}))
         config["dag"]["graph_attr"] = defaults
 
-<<<<<<< HEAD
         #: Tectonic settings
         config["user_args"] = config.get("tectonic_args", [])
         if not type(config["user_args"]) is list:
@@ -331,10 +330,9 @@
                 "Error parsing the config. "
                 "Setting `tectonic_args` must be a list of strings."
             )
-=======
+
         #: Optimize the DAG by removing jobs upstream of cache hits
         config["optimize_caching"] = config.get("optimize_caching", False)
->>>>>>> 92daffb1
 
         #
         # -- Internal settings --
