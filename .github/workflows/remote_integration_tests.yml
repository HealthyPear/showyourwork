name: remote tests

on:
  push:
    branches:
      - main
      - staging*
  pull_request_target:
    types: [labeled]

jobs:
  tests:
    if: ${{ (github.event_name == 'push' && github.repository == 'showyourwork/showyourwork') || (github.event_name == 'pull_request_target' && contains(github.event.pull_request.labels.*.name, 'safe to test')) }}
    runs-on: ubuntu-latest
    name: Run remote integration tests
    concurrency: showyourwork-remote
    strategy:
      fail-fast: false
      max-parallel: 1
      matrix:
        workflow-version:
          - ${{ (github.event_name == 'push' && github.sha) || format('{0}@{1}', github.event.pull_request.head.repo.clone_url, github.event.pull_request.head.sha) }}
<<<<<<< HEAD
=======
          - 0.3.1.post1
>>>>>>> 011a7037
        action-spec:
          - ${{ (github.event_name == 'push' && format('git+https://github.com/showyourwork/showyourwork.git@{0}#egg=showyourwork', github.sha)) || format('git+{0}@{1}#egg=showyourwork', github.event.pull_request.head.repo.clone_url, github.event.pull_request.head.sha) }}
    steps:
      - name: Remove `safe to test` label
        if: ${{ (github.event_name == 'pull_request_target' && contains(github.event.pull_request.labels.*.name, 'safe to test')) }}
        uses: andymckay/labeler@3a4296e9dcdf9576b0456050db78cfd34853f260
        with:
          remove-labels: "safe to test"

      - name: Checkout
        uses: actions/checkout@v3
        with:
          fetch-depth: 0
          submodules: recursive

      - name: Set up python
        uses: conda-incubator/setup-miniconda@v2
        with:
          auto-update-conda: true
          activate-environment: showyourwork
          environment-file: environment.yml
          condarc-file: .condarc
          auto-activate-base: false

      - name: Install showyourwork
        shell: bash -l {0}
        run: |
          python -m pip install -U pip
          python -m pip install -e ".[tests]"

      - name: Run remote integration tests
        shell: bash -l {0}
        run: python -m pytest --remote -m "remote" tests/integration --workflow-version ${{ matrix.workflow-version }} --action-spec ${{ matrix.action-spec }}
        env:
          SANDBOX_TOKEN: ${{ secrets.SANDBOX_TOKEN }}
          OVERLEAF_EMAIL: ${{ secrets.OVERLEAF_EMAIL }}
          OVERLEAF_PASSWORD: ${{ secrets.OVERLEAF_PASSWORD }}
          GH_API_KEY: ${{ secrets.GH_API_KEY }}<|MERGE_RESOLUTION|>--- conflicted
+++ resolved
@@ -20,10 +20,6 @@
       matrix:
         workflow-version:
           - ${{ (github.event_name == 'push' && github.sha) || format('{0}@{1}', github.event.pull_request.head.repo.clone_url, github.event.pull_request.head.sha) }}
-<<<<<<< HEAD
-=======
-          - 0.3.1.post1
->>>>>>> 011a7037
         action-spec:
           - ${{ (github.event_name == 'push' && format('git+https://github.com/showyourwork/showyourwork.git@{0}#egg=showyourwork', github.sha)) || format('git+{0}@{1}#egg=showyourwork', github.event.pull_request.head.repo.clone_url, github.event.pull_request.head.sha) }}
     steps:
